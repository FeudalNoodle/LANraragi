# Generic Plugins \("Scripts"\)

Script Plugins are meant for generic workflows that aren't explicitly supported.  
The main usecase is essentially for users to script their own API endpoints, since those plugins can easily be invoked through the [Client API.](../extending-lanraragi/client-api.md)

## Required subroutines

Only one subroutine needs to be implemented for the module to be recognized: `run_script`, which contains your working code. You're free to implement other subroutines for cleaner code, of course.

### Expected Input

The following section deals with writing the `run_script` subroutine.  
When executing your Plugin, LRR will call this subroutine and pass it the following variables:

```perl
sub run_script {

    #First lines you should have in the subroutine
    shift;
    my $lrr_info = shift; # Global info hash
    my ($param1, $param2) = @_; # Plugin parameters
```

The variables match the parameters you've entered in the `plugin_info` subroutine.

The `$lrr_info` hash contains two variables you can use in your plugin:

* _$lrr\_info->{oneshot\_param}_: Value of your one-shot argument, if it's been set by the User. See below.
* _$lrr\_info->{user\_agent}_: [Mojo::UserAgent](https://mojolicious.org/perldoc/Mojo/UserAgent) object you can use for web requests. If this plugin depends on a Login plugin, this UserAgent will be pre-configured with the cookies from the Login.

#### One-Shot/Runtime Arguments

<<<<<<< HEAD
Scripts can have one string argument given to them when executed.  
=======
Scripts can have one string argument given to them when executed.
>>>>>>> 4f7069c9

If you want the user to be able to enter this override, the `oneshot_arg` field must be present in `plugin_info`, and contain a brief description of what your argument is for.

### Expected Output

LRR expects Scripts to return a hash, containing the results of whatever operations they ran.  
This hash is then projected back to the user.

`return (total => $filtered, partial_ids => \@ids );`

If your script errored out, you can tell LRR that an error occurred by returning a hash containing an "error" field:

`return ( error => "my error :(" );`

If you do this, the error will be logged/displayed to the user.

## Plugin Template

```perl
package LANraragi::Plugin::Scripts::MyNewPlugin;

use strict;
use warnings;

# Plugins can freely use all Perl packages already installed on the system 
# Try however to restrain yourself to the ones already installed for LRR (see tools/cpanfile) to avoid extra installations by the end-user.
use Mojo::UserAgent;

# You can also use LRR packages when fitting.
# All packages are fair game, but only functions explicitly exported by the Utils packages are supported between versions.
# Everything else is considered internal API and can be broken/renamed between versions.
use LANraragi::Model::Plugins;
use LANraragi::Utils::Logging qw(get_logger);

#Meta-information about your plugin.
sub plugin_info {

    return (
        #Standard metadata
        name        => "Script Boilerplate",
        type        => "script",
        namespace   => "dummyscript",
        author      => "Hackerman",
        version     => "0.1",
        description => "This is base boilerplate for writing LRR scripts. Uses JSONPlaceholder to return bogus data.",
        icon        => "data:image/png;base64,iVBORw0KGgoAAAANSUhEUgAAABQAAAAUCAIAAAAC64paAAAAAXNSR0IArs4c6QAAAARnQU1BAACxjwv8YQUAAAAJcEhZcwAADsMAAA7DAcdvqGQAAABZSURBVDhPzY5JCgAhDATzSl+e/2irOUjQSFzQog5hhqIl3uBEHPxIXK7oFXwVE+Hj5IYX4lYVtN6MUW4tGw5jNdjdt5bLkwX1q2rFU0/EIJ9OUEm8xquYOQFEhr9vvu2U8gAAAABJRU5ErkJggg==",
        oneshot_arg => "ID argument for https://jsonplaceholder.typicode.com/",
        parameters  => [
            {type => "bool", desc => "Use posts instead of todos (jsonplaceholder)"}
        ]

    );

}

## Mandatory function to be implemented by your script
sub run_script {
    shift;
    my $lrr_info = shift; # Global info hash 
    my ($useposts) = @_; # Plugin parameters

    my $logger = get_logger( "Source Finder", "plugins" );

    # Get the runtime parameter
    my $id = $lrr_info->{oneshot_param};

    my $url = "";
    $logger->debug("useposts =  " . $useposts );
    if ($useposts) {
        $url = "https://jsonplaceholder.typicode.com/posts/$id";
    } else {
        $url = "https://jsonplaceholder.typicode.com/todos/$id";
    }

    $logger->debug("Loading  " . $url );

    if ($id eq "") {
        return ( error => "No ID specified!"); 
    }

    # Use the provided useragent
    my $ua = $lrr_info->{user_agent};

    my $res = $ua->get($url)->result;

    if ($res->is_success)  {
        # Return the response JSON directly.
         return %{$res->json}; 
    }
    elsif ($res->is_error) { 
        return ( error => $res->message );  
    }

}

1;
```
<|MERGE_RESOLUTION|>--- conflicted
+++ resolved
@@ -30,11 +30,7 @@
 
 #### One-Shot/Runtime Arguments
 
-<<<<<<< HEAD
-Scripts can have one string argument given to them when executed.  
-=======
 Scripts can have one string argument given to them when executed.
->>>>>>> 4f7069c9
 
 If you want the user to be able to enter this override, the `oneshot_arg` field must be present in `plugin_info`, and contain a brief description of what your argument is for.
 

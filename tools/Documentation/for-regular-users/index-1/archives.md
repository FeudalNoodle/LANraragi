# Reading Archives

## Using the Archive Index

The main page will show all the Archives loaded into the application.

<<<<<<< HEAD
![Annotated Archive Index](../../.gitbook/assets/index.png)
=======
![Annotated Archive Index](../../.gitbook/assets/image-4%20%281%29.png)
>>>>>>> f8e7f649

When reading an archive, it is automatically extracted to a temporary folder.  
This folder is then simply loaded into the built-in Web Reader.

<<<<<<< HEAD
![Archive Index in Thumbnail mode](../../.gitbook/assets/archive_thumb.png)
=======
![Archive Index in Thumbnail mode](../../.gitbook/assets/archive_thumb-1.png)
>>>>>>> f8e7f649

## Web Reader Options

In the reader, you can use the keyboard arrows or the built-in arrow icons to move from page to page.  
You can also simply click the right or left side of the image.  
When reading an archive, the three button icons on the rightside of the page offer various options.

<<<<<<< HEAD

![Annotated Reader View](../../.gitbook/assets/reader.png)
=======
![Annotated Reader View](../../.gitbook/assets/image%20%283%29.png)
>>>>>>> f8e7f649

You can click the information icon on the right-side of the Reader to get a quick refresher about its controls.  
The Reader Options button shows the various options you can toggle to change the reading experience. \(Double page, Japanese read order, etc.\)

The Page Overlay button \(also actionable by pressing **CTRL**\) will show all the pages of the currently opened archive, allowing for quick navigation and preview.

![Reader with overlay](https://raw.githubusercontent.com/Difegue/LANraragi/dev/tools/_screenshots/reader_overlay.jpg)

Automatic bookmarking is also present: When reopening the archive, it'll show you the page you last stopped at.

## Desktop Reader

Non-Web Readers are not officially supported, but you can build your own through the Client API.

{% page-ref page="../../extending-lanraragi/index/client-api.md" %}

Some existing clients will be shown here if they ever get made.
<|MERGE_RESOLUTION|>--- conflicted
+++ resolved
@@ -4,20 +4,12 @@
 
 The main page will show all the Archives loaded into the application.
 
-<<<<<<< HEAD
 ![Annotated Archive Index](../../.gitbook/assets/index.png)
-=======
-![Annotated Archive Index](../../.gitbook/assets/image-4%20%281%29.png)
->>>>>>> f8e7f649
 
 When reading an archive, it is automatically extracted to a temporary folder.  
 This folder is then simply loaded into the built-in Web Reader.
 
-<<<<<<< HEAD
 ![Archive Index in Thumbnail mode](../../.gitbook/assets/archive_thumb.png)
-=======
-![Archive Index in Thumbnail mode](../../.gitbook/assets/archive_thumb-1.png)
->>>>>>> f8e7f649
 
 ## Web Reader Options
 
@@ -25,12 +17,8 @@
 You can also simply click the right or left side of the image.  
 When reading an archive, the three button icons on the rightside of the page offer various options.
 
-<<<<<<< HEAD
 
 ![Annotated Reader View](../../.gitbook/assets/reader.png)
-=======
-![Annotated Reader View](../../.gitbook/assets/image%20%283%29.png)
->>>>>>> f8e7f649
 
 You can click the information icon on the right-side of the Reader to get a quick refresher about its controls.  
 The Reader Options button shows the various options you can toggle to change the reading experience. \(Double page, Japanese read order, etc.\)

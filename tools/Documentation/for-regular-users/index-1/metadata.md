# Adding Metadata

## Editing an Archive manually

To use a plugin on a single archive, you need to access its **editing** page by clicking the pencil icon on the main view. From here, you can modify all metadata manually. Don't forget to save!

<<<<<<< HEAD
![Editing an Archive&apos;s Metadata](../../.gitbook/assets/edit.PNG)
=======
![Editing an Archive&apos;s Metadata](../../.gitbook/assets/wuspdt%20%282%29.PNG)
>>>>>>> f8e7f649

{% hint style="danger" %}
The "Delete Archive" button will permanently wipe the Archive from your filesystem!
{% endhint %}

## Using Plugins

LANraragi supports the use of **Plugins** to fetch tags for your archives.  
Said Plugins can be used in three different ways:

* On a per-archive basis through the standard Edit dialog
* Automatically on every newly added archive.  
* During a Batch Tagging session.

For more info on Batch Tagging, check the following article:

{% page-ref page="../advanced-usage/batch-tagging.md" %}

To use plugins automatically, you need to enable the option in Configuration first.

<<<<<<< HEAD
![](../../.gitbook/assets/autotag.PNG)
=======
![](../../.gitbook/assets/wvarmm-1.PNG)
>>>>>>> f8e7f649

Once this is done, you can use the **Plugin Configuration** page to choose which plugins will be automatically executed, and set their options if they need any.

![Plugin Configuration \(on this screenshot, eze and nHentai will be executed automatically.\)](../../.gitbook/assets/cfg_plugin.png)

LRR ships with a few plugins out of the box, in the _/lib/LANraragi/Plugins_ folder.  
To install other Plugins \(in .pm format\), drag them to this folder and they'll appear in Plugin Configuration.

You can also install Plugins through the "Install Plugin" button in Plugin Configuration.  
This feature requires Debug Mode to be enabled for security purposes. Debug Mode can be disabled once you're done installing Plugins.

{% hint style="warning" %}
Plugins have as much control over your system as the main LANraragi application does!

When installing Plugins from unknown sources, do a little research first.
{% endhint %}
<|MERGE_RESOLUTION|>--- conflicted
+++ resolved
@@ -4,11 +4,7 @@
 
 To use a plugin on a single archive, you need to access its **editing** page by clicking the pencil icon on the main view. From here, you can modify all metadata manually. Don't forget to save!
 
-<<<<<<< HEAD
 ![Editing an Archive&apos;s Metadata](../../.gitbook/assets/edit.PNG)
-=======
-![Editing an Archive&apos;s Metadata](../../.gitbook/assets/wuspdt%20%282%29.PNG)
->>>>>>> f8e7f649
 
 {% hint style="danger" %}
 The "Delete Archive" button will permanently wipe the Archive from your filesystem!
@@ -29,11 +25,7 @@
 
 To use plugins automatically, you need to enable the option in Configuration first.
 
-<<<<<<< HEAD
 ![](../../.gitbook/assets/autotag.PNG)
-=======
-![](../../.gitbook/assets/wvarmm-1.PNG)
->>>>>>> f8e7f649
 
 Once this is done, you can use the **Plugin Configuration** page to choose which plugins will be automatically executed, and set their options if they need any.
 

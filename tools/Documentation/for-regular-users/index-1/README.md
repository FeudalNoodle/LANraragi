# Getting Started

If you're opening this, you're probably in front of a freshly unboxed LRR instance.

To get started, I recommend checking and editing your Settings before uploading any files.

{% page-ref page="first-steps.md" %}

After populating the app with a few archives, you should get something that looks like this.

<<<<<<< HEAD
![Annotated screenshot of the index page of a regular LRR install](../../.gitbook/assets/index.png)
=======
![Annotated screenshot of the index page of a regular LRR install](../../.gitbook/assets/image-4.png)
>>>>>>> f8e7f649

You can then get right to reading your stuff:

{% page-ref page="archives.md" %}

As well as import metadata using Plugins:

{% page-ref page="metadata.md" %}
<|MERGE_RESOLUTION|>--- conflicted
+++ resolved
@@ -8,11 +8,7 @@
 
 After populating the app with a few archives, you should get something that looks like this.
 
-<<<<<<< HEAD
 ![Annotated screenshot of the index page of a regular LRR install](../../.gitbook/assets/index.png)
-=======
-![Annotated screenshot of the index page of a regular LRR install](../../.gitbook/assets/image-4.png)
->>>>>>> f8e7f649
 
 You can then get right to reading your stuff:
 
